--- conflicted
+++ resolved
@@ -1,30 +1,4 @@
 // Load environment variables first
-<<<<<<< HEAD
-import { config, validateConfig } from './config/environment';
-
-// Validate configuration before starting the server
-validateConfig();
-
-import express, { Express, Request, Response, NextFunction } from 'express';
-import cors from 'cors';
-import helmet from 'helmet';
-import morgan from 'morgan';
-import rateLimit from 'express-rate-limit';
-import compression from 'compression';
-import cookieParser from 'cookie-parser';
-import swaggerUi from 'swagger-ui-express';
-import { swaggerSpec, swaggerUiOptions } from './config/swagger';
-import { errorHandler, notFoundHandler } from './middleware/error';
-import { logger } from './utils/logger';
-import { gracefulShutdown, setServicesForShutdown } from './utils/gracefulShutdown';
-import { createRoutes } from './routes';
-import { ControllerContainer } from './controllers';
-import prisma from './lib/prisma';
-import { RepositoryContainer } from './repositories';
-import { ServiceContainer } from './services';
-import { initializeBusinessContextMiddleware } from './middleware/attachBusinessContext';
-import { ensureEssentialData } from './utils/ensureEssentialData';
-=======
 import { config } from "./config/environment";
 
 import compression from "compression";
@@ -50,20 +24,12 @@
   setServicesForShutdown,
 } from "./utils/gracefulShutdown";
 import { getMetrics, metricsMiddleware } from "./utils/metrics";
->>>>>>> 504be57a
 
 const app: Express = express();
 const PORT = config.PORT;
 
-<<<<<<< HEAD
-// Trust proxy for rate limiting when behind reverse proxy (like Render)
-if (config.NODE_ENV === 'production') {
-  app.set('trust proxy', 1);
-}
-=======
 // Trust proxy headers when running behind reverse proxy (e.g., Render, Heroku, etc.)
 app.set("trust proxy", 1);
->>>>>>> 504be57a
 
 const limiter = rateLimit({
   windowMs: 15 * 60 * 1000,
@@ -123,6 +89,9 @@
 // Request ID middleware (should be early in the chain)
 app.use(requestIdMiddleware);
 
+// Metrics collection middleware (before route handlers)
+app.use(metricsMiddleware);
+
 app.use((req: Request, res: Response, next: NextFunction) => {
   (req as any).startTime = Date.now();
   next();
@@ -180,33 +149,21 @@
  *   get:
  *     tags: [System]
  *     summary: Health check endpoint
- *     description: Returns server health status and performance metrics
+ *     description: Returns comprehensive server health status including database connectivity
  *     responses:
  *       200:
- *         description: Server health information
+ *         description: Server is healthy
  *         content:
  *           application/json:
  *             schema:
  *               $ref: '#/components/schemas/HealthCheckResponse'
  *       503:
- *         description: Server unhealthy
+ *         description: Server is unhealthy
  *         content:
  *           application/json:
  *             schema:
  *               $ref: '#/components/schemas/HealthCheckResponse'
  */
-<<<<<<< HEAD
-app.get('/health', (req: Request, res: Response) => {
-  const healthData = {
-    status: 'healthy',
-    uptime: Math.floor(process.uptime()),
-    timestamp: new Date().toISOString(),
-    version: config.API_VERSION,
-    environment: config.NODE_ENV,
-    memory: {
-      used: Math.round(process.memoryUsage().heapUsed / 1024 / 1024),
-      total: Math.round(process.memoryUsage().heapTotal / 1024 / 1024)
-=======
 app.get("/health", async (req: Request, res: Response) => {
   const startTime = Date.now();
   let status = "healthy";
@@ -229,14 +186,8 @@
       };
       status = "unhealthy";
       httpStatus = 503;
->>>>>>> 504be57a
     }
-  };
-
-<<<<<<< HEAD
-  res.json(healthData);
-});
-=======
+
     // Memory and system metrics
     const memUsage = process.memoryUsage();
     checks.memory = {
@@ -280,22 +231,9 @@
       responseTime: Date.now() - startTime + "ms",
       checks,
     };
->>>>>>> 504be57a
-
-// Special endpoint to manually trigger database initialization (for debugging)
-app.post('/init-db', async (req: Request, res: Response) => {
-  try {
-    logger.info('🔧 Manual database initialization triggered');
-    await ensureEssentialData(prisma);
-    res.json({ success: true, message: 'Database initialization completed - check logs for details' });
+
+    res.status(httpStatus).json(healthData);
   } catch (error) {
-<<<<<<< HEAD
-    logger.error('❌ Manual initialization failed:', error);
-    res.status(500).json({ success: false, error: error instanceof Error ? error.message : String(error) });
-  }
-});
-
-=======
     const healthData = {
       status: "unhealthy",
       uptime: Math.floor(process.uptime()),
@@ -328,7 +266,6 @@
  */
 app.get("/metrics", getMetrics);
 
->>>>>>> 504be57a
 // API Documentation
 app.use(
   "/api-docs",
@@ -359,11 +296,11 @@
 app.use(notFoundHandler);
 app.use(errorHandler);
 
-const server = app.listen(PORT, async () => {
+const server = app.listen(PORT, () => {
+  // Use structured logging for startup
+  loggers.system.startup(PORT);
+
   logger.info(`🚀 Server is running on port ${PORT}`);
-
-  // Ensure essential database data exists (roles, starter plan)
-  await ensureEssentialData(prisma);
   logger.info(`📱 Health check: http://localhost:${PORT}/health`);
   logger.info(`📚 API Documentation: http://localhost:${PORT}/api-docs`);
   logger.info(`📋 API Spec JSON: http://localhost:${PORT}/api-docs.json`);
@@ -405,28 +342,7 @@
   }
 });
 
-<<<<<<< HEAD
-// Handle unhandled promise rejections
-process.on('unhandledRejection', (reason, promise) => {
-  logger.error('Unhandled Rejection at:', promise, 'reason:', reason);
-  // Don't crash the process in production, but log the error
-  if (config.NODE_ENV !== 'production') {
-    process.exit(1);
-  }
-});
-
-// Handle uncaught exceptions
-process.on('uncaughtException', (error) => {
-  logger.error('Uncaught Exception:', error);
-  gracefulShutdown(server);
-  process.exit(1);
-});
-
-process.on('SIGTERM', () => gracefulShutdown(server));
-process.on('SIGINT', () => gracefulShutdown(server));
-=======
 process.on("SIGTERM", () => gracefulShutdown(server));
 process.on("SIGINT", () => gracefulShutdown(server));
->>>>>>> 504be57a
 
 export default app;